--- conflicted
+++ resolved
@@ -1339,53 +1339,15 @@
     type Output = NaiveDate;
 
     #[inline]
-<<<<<<< HEAD
-    fn add(self, rhs: Duration) -> NaiveDate {
-        self.checked_add(rhs).expect("`NaiveDate + Duration` overflowed")
-    }
-}
-
-impl AddAssign<Duration> for NaiveDate {
-    fn add_assign(&mut self, rhs: Duration) {
-        *self = self.add(rhs);
-    }
-}
-
-/// A subtraction of `NaiveDate` from `NaiveDate` yields a `Duration` of integral numbers.
-///
-/// This does not overflow or underflow at all,
-/// as all possible output fits in the range of `Duration`.
-///
-/// # Example
-///
-/// ~~~~
-/// use chrono::{NaiveDate, Duration};
-///
-/// let from_ymd = NaiveDate::from_ymd;
-///
-/// assert_eq!(from_ymd(2014, 1, 1) - from_ymd(2014, 1, 1),   Duration::zero());
-/// assert_eq!(from_ymd(2014, 1, 1) - from_ymd(2013, 12, 31), Duration::days(1));
-/// assert_eq!(from_ymd(2014, 1, 1) - from_ymd(2014, 1, 2),   Duration::days(-1));
-/// assert_eq!(from_ymd(2014, 1, 1) - from_ymd(2013, 9, 23),  Duration::days(100));
-/// assert_eq!(from_ymd(2014, 1, 1) - from_ymd(2013, 1, 1),   Duration::days(365));
-/// assert_eq!(from_ymd(2014, 1, 1) - from_ymd(2010, 1, 1),   Duration::days(365*4 + 1));
-/// assert_eq!(from_ymd(2014, 1, 1) - from_ymd(1614, 1, 1),   Duration::days(365*400 + 97));
-/// ~~~~
-impl Sub<NaiveDate> for NaiveDate {
-    type Output = Duration;
-
-    fn sub(self, rhs: NaiveDate) -> Duration {
-        let year1 = self.year();
-        let year2 = rhs.year();
-        let (year1_div_400, year1_mod_400) = div_mod_floor(year1, 400);
-        let (year2_div_400, year2_mod_400) = div_mod_floor(year2, 400);
-        let cycle1 = internals::yo_to_cycle(year1_mod_400 as u32, self.of().ordinal()) as i64;
-        let cycle2 = internals::yo_to_cycle(year2_mod_400 as u32, rhs.of().ordinal()) as i64;
-        Duration::days((year1_div_400 as i64 - year2_div_400 as i64) * 146097 + (cycle1 - cycle2))
-=======
     fn add(self, rhs: OldDuration) -> NaiveDate {
         self.checked_add_signed(rhs).expect("`NaiveDate + Duration` overflowed")
->>>>>>> 72c17520
+    }
+}
+
+impl AddAssign<OldDuration> for NaiveDate {
+    #[inline]
+    fn add_assign(&mut self, rhs: OldDuration) {
+        *self = self.add(rhs);
     }
 }
 
@@ -1424,8 +1386,9 @@
     }
 }
 
-impl SubAssign<Duration> for NaiveDate {
-    fn sub_assign(&mut self, rhs: Duration) {
+impl SubAssign<OldDuration> for NaiveDate {
+    #[inline]
+    fn sub_assign(&mut self, rhs: OldDuration) {
         *self = self.sub(rhs);
     }
 }
