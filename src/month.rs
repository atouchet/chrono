--- conflicted
+++ resolved
@@ -12,13 +12,9 @@
 ///
 /// It is possible to convert from a date to a month independently
 /// ```
+/// # use std::convert::TryFrom;
 /// use chrono::prelude::*;
-<<<<<<< HEAD
-/// use std::convert::TryFrom;
-/// let date = Utc.ymd(2019, 10, 28).and_hms(9, 10, 11);
-=======
 /// let date = Utc.ymd_opt(2019, 10, 28).unwrap().and_hms_opt(9, 10, 11).unwrap();
->>>>>>> f60893a0
 /// // `2019-10-28T09:10:11Z`
 /// let month = Month::try_from(u8::try_from(date.month()).unwrap()).ok();
 /// assert_eq!(month, Some(Month::October))
@@ -321,13 +317,8 @@
         assert_eq!(Month::try_from(12), Ok(Month::December));
         assert_eq!(Month::try_from(13), Err(OutOfRange::new()));
 
-<<<<<<< HEAD
-        let date = Utc.ymd(2019, 10, 28).and_hms(9, 10, 11);
+        let date = Utc.ymd_opt(2019, 10, 28).unwrap().and_hms_opt(9, 10, 11).unwrap();
         assert_eq!(Month::try_from(date.month() as u8), Ok(Month::October));
-=======
-        let date = Utc.ymd_opt(2019, 10, 28).unwrap().and_hms_opt(9, 10, 11).unwrap();
-        assert_eq!(Month::from_u32(date.month()), Some(Month::October));
->>>>>>> f60893a0
 
         let month = Month::January;
         let dt = Utc
